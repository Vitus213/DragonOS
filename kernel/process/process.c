--- conflicted
+++ resolved
@@ -52,11 +52,7 @@
     __asm__ __volatile__("movq	%0,	%%fs \n\t" ::"a"(next->thread->fs));
     __asm__ __volatile__("movq	%0,	%%gs \n\t" ::"a"(next->thread->gs));
     // wrmsr(0x175, next->thread->rbp);
-<<<<<<< HEAD
-   
-=======
-
->>>>>>> 4a41e734
+
 }
 
 /**
